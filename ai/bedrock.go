--- conflicted
+++ resolved
@@ -142,11 +142,7 @@
 	}
 
 	resp, err := s.bedrockClient.InvokeModelWithContext(ctx, &bedrockruntime.InvokeModelInput{
-<<<<<<< HEAD
-		ModelId:     aws.String("cohere.embed-english-v3"),
-=======
 		ModelId:     aws.String(s.cfg.AwsBedrockEmbeddingModelArn),
->>>>>>> 7d5ae37e
 		Body:        bodyBytes,
 		Accept:      aws.String("application/json"),
 		ContentType: aws.String("application/json"),
